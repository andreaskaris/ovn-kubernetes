package ovn

import (
	"context"
	"encoding/json"
	"fmt"
	"net"
	"time"

	hotypes "github.com/ovn-org/ovn-kubernetes/go-controller/hybrid-overlay/pkg/types"

	"github.com/urfave/cli/v2"

	"github.com/ovn-org/ovn-kubernetes/go-controller/pkg/config"
	ovntest "github.com/ovn-org/ovn-kubernetes/go-controller/pkg/testing"
	"github.com/ovn-org/ovn-kubernetes/go-controller/pkg/util"

	v1 "k8s.io/api/core/v1"
	metav1 "k8s.io/apimachinery/pkg/apis/meta/v1"
	"k8s.io/apimachinery/pkg/types"
	"k8s.io/client-go/kubernetes"

	"github.com/onsi/ginkgo"
	"github.com/onsi/gomega"

	"github.com/ovn-org/ovn-kubernetes/go-controller/pkg/nbdb"
	libovsdbops "github.com/ovn-org/ovn-kubernetes/go-controller/pkg/ovn/libovsdbops"
	libovsdbtest "github.com/ovn-org/ovn-kubernetes/go-controller/pkg/testing/libovsdb"
)

func getPodAnnotations(fakeClient kubernetes.Interface, namespace, name string) string {
	pod, err := fakeClient.CoreV1().Pods(namespace).Get(context.TODO(), name, metav1.GetOptions{})
	gomega.Expect(err).NotTo(gomega.HaveOccurred())
	return pod.Annotations[util.OvnPodAnnotationName]
}

func newPodMeta(namespace, name string, additionalLabels map[string]string) metav1.ObjectMeta {
	labels := map[string]string{
		"name": name,
	}
	for k, v := range additionalLabels {
		labels[k] = v
	}
	return metav1.ObjectMeta{
		Name:      name,
		UID:       types.UID(name),
		Namespace: namespace,
		Labels:    labels,
	}
}

func newPodWithLabels(namespace, name, node, podIP string, additionalLabels map[string]string) *v1.Pod {
	podIPs := []v1.PodIP{}
	if podIP != "" {
		podIPs = append(podIPs, v1.PodIP{IP: podIP})
	}
	return &v1.Pod{
		ObjectMeta: newPodMeta(namespace, name, additionalLabels),
		Spec: v1.PodSpec{
			Containers: []v1.Container{
				{
					Name:  "containerName",
					Image: "containerImage",
				},
			},
			NodeName: node,
		},
		Status: v1.PodStatus{
			Phase:  v1.PodRunning,
			PodIP:  podIP,
			PodIPs: podIPs,
		},
	}
}

func newPod(namespace, name, node, podIP string) *v1.Pod {
	podIPs := []v1.PodIP{}
	if podIP != "" {
		podIPs = append(podIPs, v1.PodIP{IP: podIP})
	}
	return &v1.Pod{
		ObjectMeta: newPodMeta(namespace, name, nil),
		Spec: v1.PodSpec{
			Containers: []v1.Container{
				{
					Name:  "containerName",
					Image: "containerImage",
				},
			},
			NodeName: node,
		},
		Status: v1.PodStatus{
			Phase:  v1.PodRunning,
			PodIP:  podIP,
			PodIPs: podIPs,
		},
	}
}

type testPod struct {
	portUUID   string
	nodeName   string
	nodeSubnet string
	nodeMgtIP  string
	nodeGWIP   string
	podName    string
	podIP      string
	podMAC     string
	namespace  string
	portName   string
}

func newTPod(nodeName, nodeSubnet, nodeMgtIP, nodeGWIP, podName, podIP, podMAC, namespace string) (to testPod) {
	to = testPod{
		nodeName:   nodeName,
		nodeSubnet: nodeSubnet,
		nodeMgtIP:  nodeMgtIP,
		nodeGWIP:   nodeGWIP,
		podName:    podName,
		podIP:      podIP,
		podMAC:     podMAC,
		namespace:  namespace,
		portName:   util.GetLogicalPortName(namespace, podName),
		portUUID:   libovsdbops.BuildNamedUUID(),
	}
	return
}

<<<<<<< HEAD
func (p pod) baseCmds(fexec *ovntest.FakeExec) {
}

func (p pod) populateLogicalSwitchCache(fakeOvn *FakeOVN) {
=======
func (p testPod) populateLogicalSwitchCache(fakeOvn *FakeOVN) {
>>>>>>> f0d82ea9
	gomega.Expect(p.nodeName).NotTo(gomega.Equal(""))
	fakeOvn.controller.lsManager.AddNode(p.nodeName, []*net.IPNet{ovntest.MustParseIPNet(p.nodeSubnet)})
}

func getExpectedDataPodsAndSwitches(pods []testPod, nodes []string) []libovsdbtest.TestData {
	nodeslsps := make(map[string][]string)
	var logicalSwitchPorts []*nbdb.LogicalSwitchPort
	for _, pod := range pods {
		var lspUUID string
		if len(pod.portUUID) == 0 {

			lspUUID = libovsdbops.BuildNamedUUID()
		} else {
			lspUUID = pod.portUUID
		}
		logicalSwitchPorts = append(logicalSwitchPorts, &nbdb.LogicalSwitchPort{
			UUID:      lspUUID,
			Name:      util.GetLogicalPortName(pod.namespace, pod.podName),
			Addresses: []string{pod.podMAC, pod.podIP},
			ExternalIDs: map[string]string{
				"pod":       "true",
				"namespace": pod.namespace,
			},
			Options: map[string]string{
				"requested-chassis": pod.nodeName,
				"iface-id-ver":      pod.podName,
			},
			PortSecurity: []string{pod.podMAC, pod.podIP},
		})
		nodeslsps[pod.nodeName] = append(nodeslsps[pod.nodeName], lspUUID)

	}
	var logicalSwitches []*nbdb.LogicalSwitch
	for _, node := range nodes {
		logicalSwitches = append(logicalSwitches, &nbdb.LogicalSwitch{
			UUID:  libovsdbops.BuildNamedUUID(),
			Name:  node,
			Ports: nodeslsps[node],
		})
	}
	data := []libovsdbtest.TestData{}
	for _, lsp := range logicalSwitchPorts {
		data = append(data, lsp)
	}
	for _, ls := range logicalSwitches {
		data = append(data, ls)
	}

	return data
}

var _ = ginkgo.Describe("OVN Pod Operations", func() {
	var (
		app       *cli.App
		fakeOvn   *FakeOVN
		initialDB libovsdbtest.TestSetup
	)

	ginkgo.BeforeEach(func() {
		// Restore global default values before each testcase
		config.PrepareTestConfig()

		app = cli.NewApp()
		app.Name = "test"
		app.Flags = config.Flags

		fakeOvn = NewFakeOVN(nil)
		initialDB = libovsdbtest.TestSetup{
			NBData: []libovsdbtest.TestData{
				&nbdb.LogicalSwitch{
					Name: "node1",
				},
			},
		}

	})

	ginkgo.AfterEach(func() {
		fakeOvn.shutdown()
	})

	ginkgo.Context("during execution", func() {

		ginkgo.It("reconciles an existing pod", func() {
			app.Action = func(ctx *cli.Context) error {

				namespaceT := *newNamespace("namespace1")
				// Setup an unassigned pod, perform an update later on which assigns it.
				t := newTPod(
					"",
					"10.128.1.0/24",
					"10.128.1.2",
					"10.128.1.1",
					"myPod",
					"10.128.1.3",
					"0a:58:0a:80:01:03",
					namespaceT.Name,
				)

				fakeOvn.startWithDBSetup(ctx, initialDB,
					&v1.NamespaceList{
						Items: []v1.Namespace{
							namespaceT,
						},
					},
					&v1.PodList{
						Items: []v1.Pod{
							*newPod(t.namespace, t.podName, t.nodeName, t.podIP),
						},
					},
				)
				fakeOvn.controller.WatchNamespaces()
				fakeOvn.controller.WatchPods()

				pod, err := fakeOvn.fakeClient.KubeClient.CoreV1().Pods(t.namespace).Get(context.TODO(), t.podName, metav1.GetOptions{})
				gomega.Expect(err).NotTo(gomega.HaveOccurred())

				_, ok := pod.Annotations[util.OvnPodAnnotationName]
				gomega.Expect(ok).To(gomega.BeFalse())

				// Assign it and perform the update
				t.nodeName = "node1"
				t.portName = util.GetLogicalPortName(t.namespace, t.podName)
				t.populateLogicalSwitchCache(fakeOvn)

				_, err = fakeOvn.fakeClient.KubeClient.CoreV1().Pods(t.namespace).Update(context.TODO(), newPod(t.namespace, t.podName, t.nodeName, t.podIP), metav1.UpdateOptions{})
				gomega.Expect(err).NotTo(gomega.HaveOccurred())

				gomega.Eventually(func() string { return getPodAnnotations(fakeOvn.fakeClient.KubeClient, t.namespace, t.podName) }, 2).Should(gomega.MatchJSON(`{"default": {"ip_addresses":["` + t.podIP + `/24"], "mac_address":"` + t.podMAC + `", "gateway_ips": ["` + t.nodeGWIP + `"], "ip_address":"` + t.podIP + `/24", "gateway_ip": "` + t.nodeGWIP + `"}}`))
				gomega.Eventually(fakeOvn.nbClient).Should(libovsdbtest.HaveData(getExpectedDataPodsAndSwitches([]testPod{t}, []string{"node1"})))

				return nil
			}

			err := app.Run([]string{app.Name})
			gomega.Expect(err).NotTo(gomega.HaveOccurred())
		})

		ginkgo.It("reconciles a new pod", func() {
			app.Action = func(ctx *cli.Context) error {
				namespaceT := *newNamespace("namespace1")
				t := newTPod(
					"node1",
					"10.128.1.0/24",
					"10.128.1.2",
					"10.128.1.1",
					"myPod",
					"10.128.1.3",
					"0a:58:0a:80:01:03",
					namespaceT.Name,
				)

				fakeOvn.startWithDBSetup(ctx, initialDB,
					&v1.NamespaceList{
						Items: []v1.Namespace{
							namespaceT,
						},
					},
					&v1.PodList{
						Items: []v1.Pod{},
					},
				)
				t.populateLogicalSwitchCache(fakeOvn)
				fakeOvn.controller.WatchNamespaces()
				fakeOvn.controller.WatchPods()

				pod, _ := fakeOvn.fakeClient.KubeClient.CoreV1().Pods(t.namespace).Get(context.TODO(), t.podName, metav1.GetOptions{})
				gomega.Expect(pod).To(gomega.BeNil())

				_, err := fakeOvn.fakeClient.KubeClient.CoreV1().Pods(t.namespace).Create(context.TODO(), newPod(t.namespace, t.podName, t.nodeName, t.podIP), metav1.CreateOptions{})
				gomega.Expect(err).NotTo(gomega.HaveOccurred())

				gomega.Eventually(func() string { return getPodAnnotations(fakeOvn.fakeClient.KubeClient, t.namespace, t.podName) }, 2).Should(gomega.MatchJSON(`{"default": {"ip_addresses":["` + t.podIP + `/24"], "mac_address":"` + t.podMAC + `", "gateway_ips": ["` + t.nodeGWIP + `"], "ip_address":"` + t.podIP + `/24", "gateway_ip": "` + t.nodeGWIP + `"}}`))

				gomega.Eventually(fakeOvn.nbClient).Should(libovsdbtest.HaveData(getExpectedDataPodsAndSwitches([]testPod{t}, []string{"node1"})))
				return nil
			}

			err := app.Run([]string{app.Name})
			gomega.Expect(err).NotTo(gomega.HaveOccurred())
		})

		ginkgo.It("reconciles a deleted pod", func() {
			app.Action = func(ctx *cli.Context) error {

				namespaceT := *newNamespace("namespace1")
				// Setup an assigned pod
				t := newTPod(
					"node1",
					"10.128.1.0/24",
					"10.128.1.2",
					"10.128.1.1",
					"myPod",
					"10.128.1.3",
					"0a:58:0a:80:01:03",
					namespaceT.Name,
				)

				fakeOvn.startWithDBSetup(ctx, initialDB,
					&v1.NamespaceList{
						Items: []v1.Namespace{
							namespaceT,
						},
					},
					&v1.PodList{
						Items: []v1.Pod{
							*newPod(t.namespace, t.podName, t.nodeName, t.podIP),
						},
					},
				)
				t.populateLogicalSwitchCache(fakeOvn)

				fakeOvn.controller.WatchNamespaces()
				fakeOvn.controller.WatchPods()

				gomega.Eventually(func() string { return getPodAnnotations(fakeOvn.fakeClient.KubeClient, t.namespace, t.podName) }, 2).Should(gomega.MatchJSON(`{"default": {"ip_addresses":["` + t.podIP + `/24"], "mac_address":"` + t.podMAC + `", "gateway_ips": ["` + t.nodeGWIP + `"], "ip_address":"` + t.podIP + `/24", "gateway_ip": "` + t.nodeGWIP + `"}}`))

				err := fakeOvn.fakeClient.KubeClient.CoreV1().Pods(t.namespace).Delete(context.TODO(), t.podName, *metav1.NewDeleteOptions(0))
				gomega.Expect(err).NotTo(gomega.HaveOccurred())

				pod, err := fakeOvn.fakeClient.KubeClient.CoreV1().Pods(t.namespace).Get(context.TODO(), t.podName, metav1.GetOptions{})
				gomega.Expect(err).To(gomega.HaveOccurred())
				gomega.Expect(pod).To(gomega.BeNil())

				gomega.Eventually(fakeOvn.nbClient).Should(libovsdbtest.HaveData(getExpectedDataPodsAndSwitches([]testPod{t}, []string{"node1"})))
				return nil
			}

			err := app.Run([]string{app.Name})
			gomega.Expect(err).NotTo(gomega.HaveOccurred())
		})

		ginkgo.It("retries a failed pod Add on Update", func() {
			app.Action = func(ctx *cli.Context) error {

				namespaceT := *newNamespace("namespace1")
				// Setup an unassigned pod, perform an update later on which assigns it.
				t := newTPod(
					"node1",
					"10.128.1.0/24",
					"10.128.1.2",
					"10.128.1.1",
					"myPod",
					"10.128.1.3",
					"0a:58:0a:80:01:03",
					namespaceT.Name,
				)

				fakeOvn.startWithDBSetup(ctx, initialDB,
					&v1.NamespaceList{
						Items: []v1.Namespace{
							namespaceT,
						},
					},
					&v1.PodList{
						Items: []v1.Pod{
							*newPod(t.namespace, t.podName, t.nodeName, t.podIP),
						},
					},
				)
				t.populateLogicalSwitchCache(fakeOvn)
				mockAddNBDBError(ovntest.LogicalSwitchPortType, t.portName,
					ovntest.LogicalSwitchPortExternalId,
					fmt.Errorf("injected dummy port external_ids set error"),
					fakeOvn.ovnNBClient)
				fakeOvn.controller.WatchNamespaces()
				fakeOvn.controller.WatchPods()
				// allow pod retry from update annotation to fail
				time.Sleep(2 * time.Second)
				mockDelNBDBError(ovntest.LogicalSwitchPortType, t.portName,
					ovntest.LogicalSwitchPortExternalId,
					fakeOvn.ovnNBClient)
				patch := struct {
					Metadata map[string]interface{} `json:"metadata"`
				}{
					Metadata: map[string]interface{}{
						"annotations": map[string]string{"dummy": "data"},
					},
				}
				patchData, err := json.Marshal(&patch)
				gomega.Expect(err).NotTo(gomega.HaveOccurred())
				// trigger update event
				_, err = fakeOvn.fakeClient.KubeClient.CoreV1().Pods(t.namespace).Patch(context.TODO(), t.podName, types.MergePatchType, patchData, metav1.PatchOptions{})
				gomega.Expect(err).NotTo(gomega.HaveOccurred())
				gomega.Eventually(func() string { return getPodAnnotations(fakeOvn.fakeClient.KubeClient, t.namespace, t.podName) }, 2).Should(gomega.MatchJSON(`{"default": {"ip_addresses":["` + t.podIP + `/24"], "mac_address":"` + t.podMAC + `", "gateway_ips": ["` + t.nodeGWIP + `"], "ip_address":"` + t.podIP + `/24", "gateway_ip": "` + t.nodeGWIP + `"}}`))
				gomega.Eventually(fakeOvn.nbClient).Should(libovsdbtest.HaveData(getExpectedDataPodsAndSwitches([]testPod{t}, []string{"node1"})))
				return nil
			}

			err := app.Run([]string{app.Name})
			gomega.Expect(err).NotTo(gomega.HaveOccurred())
		})

		ginkgo.It("pod Add should succeed even when namespace doesn't yet exist", func() {
			app.Action = func(ctx *cli.Context) error {

				namespaceT := newNamespace("namespace1")
				t := newTPod(
					"node1",
					"10.128.1.0/24",
					"10.128.1.2",
					"10.128.1.1",
					"myPod",
					"10.128.1.3",
					"0a:58:0a:80:01:03",
					namespaceT.Name,
				)
				podJSON := `{"default": {"ip_addresses":["` + t.podIP + `/24"], "mac_address":"` + t.podMAC + `", "gateway_ips": ["` + t.nodeGWIP + `"], "ip_address":"` + t.podIP + `/24", "gateway_ip": "` + t.nodeGWIP + `"}}`

				fakeOvn.startWithDBSetup(ctx, initialDB)
				t.populateLogicalSwitchCache(fakeOvn)
				fakeOvn.controller.WatchNamespaces()
				fakeOvn.controller.WatchPods()

				// Add pod before namespace; pod will be annotated
				// but namespace address set will not exist
				_, err := fakeOvn.fakeClient.KubeClient.CoreV1().Pods(t.namespace).Create(context.TODO(), newPod(t.namespace, t.podName, t.nodeName, t.podIP), metav1.CreateOptions{})
				gomega.Expect(err).NotTo(gomega.HaveOccurred())
				gomega.Eventually(func() string { return getPodAnnotations(fakeOvn.fakeClient.KubeClient, t.namespace, t.podName) }, 2).Should(gomega.MatchJSON(podJSON))

				// Add Pod logical port should succeed even without namespace
				gomega.Expect(getPodAnnotations(fakeOvn.fakeClient.KubeClient, t.namespace, t.podName)).Should(gomega.MatchJSON(podJSON))

				gomega.Eventually(fakeOvn.nbClient).Should(libovsdbtest.HaveData(getExpectedDataPodsAndSwitches([]testPod{t}, []string{"node1"})))

				return nil
			}

			err := app.Run([]string{app.Name})
			gomega.Expect(err).NotTo(gomega.HaveOccurred())
		})
	})

	ginkgo.Context("on startup", func() {

		ginkgo.It("reconciles an existing pod", func() {
			app.Action = func(ctx *cli.Context) error {

				namespaceT := *newNamespace("namespace1")
				t := newTPod(
					"node1",
					"10.128.1.0/24",
					"10.128.1.2",
					"10.128.1.1",
					"myPod",
					"10.128.1.3",
					"0a:58:0a:80:01:03",
					namespaceT.Name,
				)

				fakeOvn.startWithDBSetup(ctx, initialDB,
					&v1.NamespaceList{
						Items: []v1.Namespace{
							namespaceT,
						},
					},
					&v1.PodList{
						Items: []v1.Pod{
							*newPod(t.namespace, t.podName, t.nodeName, t.podIP),
						},
					},
				)
				t.populateLogicalSwitchCache(fakeOvn)

				pod, err := fakeOvn.fakeClient.KubeClient.CoreV1().Pods(t.namespace).Get(context.TODO(), t.podName, metav1.GetOptions{})
				gomega.Expect(err).NotTo(gomega.HaveOccurred())

				_, ok := pod.Annotations[util.OvnPodAnnotationName]
				gomega.Expect(ok).To(gomega.BeFalse())

				fakeOvn.controller.WatchNamespaces()
				fakeOvn.controller.WatchPods()

				gomega.Eventually(func() string { return getPodAnnotations(fakeOvn.fakeClient.KubeClient, t.namespace, t.podName) }, 2).Should(gomega.MatchJSON(`{"default": {"ip_addresses":["` + t.podIP + `/24"], "mac_address":"` + t.podMAC + `", "gateway_ips": ["` + t.nodeGWIP + `"], "ip_address":"` + t.podIP + `/24", "gateway_ip": "` + t.nodeGWIP + `"}}`))

				gomega.Eventually(fakeOvn.nbClient).Should(libovsdbtest.HaveData(getExpectedDataPodsAndSwitches([]testPod{t}, []string{"node1"})))
				return nil
			}

			err := app.Run([]string{app.Name})
			gomega.Expect(err).NotTo(gomega.HaveOccurred())
		})

		ginkgo.It("reconciles a new pod", func() {
			app.Action = func(ctx *cli.Context) error {

				namespaceT := *newNamespace("namespace1")
				t := newTPod(
					"node1",
					"10.128.1.0/24",
					"10.128.1.2",
					"10.128.1.1",
					"myPod",
					"10.128.1.3",
					"0a:58:0a:80:01:03",
					namespaceT.Name,
				)

				fakeOvn.startWithDBSetup(ctx, initialDB,
					&v1.NamespaceList{
						Items: []v1.Namespace{
							namespaceT,
						},
					},
					&v1.PodList{
						Items: []v1.Pod{
							*newPod(t.namespace, t.podName, t.nodeName, t.podIP),
						},
					},
				)
				t.populateLogicalSwitchCache(fakeOvn)
				fakeOvn.controller.WatchNamespaces()
				fakeOvn.controller.WatchPods()

				gomega.Eventually(func() string {
					return getPodAnnotations(fakeOvn.fakeClient.KubeClient, t.namespace, t.podName)
				}, 2).Should(gomega.MatchJSON(`{"default": {"ip_addresses":["` + t.podIP + `/24"], "mac_address":"` + t.podMAC + `", "gateway_ips": ["` + t.nodeGWIP + `"], "ip_address":"` + t.podIP + `/24", "gateway_ip": "` + t.nodeGWIP + `"}}`))

				gomega.Eventually(fakeOvn.nbClient).Should(libovsdbtest.HaveData(getExpectedDataPodsAndSwitches([]testPod{t}, []string{"node1"})))
				return nil
			}

			err := app.Run([]string{app.Name})
			gomega.Expect(err).NotTo(gomega.HaveOccurred())
		})
	})

	ginkgo.Context("on ovn restart", func() {

		ginkgo.It("reconciles an existing pod without an existing logical switch port", func() {
			app.Action = func(ctx *cli.Context) error {

				namespaceT := *newNamespace("namespace1")
				t := newTPod(
					"node1",
					"10.128.1.0/24",
					"10.128.1.2",
					"10.128.1.1",
					"myPod",
					"10.128.1.3",
					"0a:58:0a:80:01:03",
					namespaceT.Name,
				)

				fakeOvn.startWithDBSetup(ctx, initialDB,
					&v1.NamespaceList{
						Items: []v1.Namespace{
							namespaceT,
						},
					},
					&v1.PodList{
						Items: []v1.Pod{
							*newPod(t.namespace, t.podName, t.nodeName, t.podIP),
						},
					},
				)
				t.populateLogicalSwitchCache(fakeOvn)
				fakeOvn.controller.WatchNamespaces()
				fakeOvn.controller.WatchPods()

				gomega.Eventually(func() string { return getPodAnnotations(fakeOvn.fakeClient.KubeClient, t.namespace, t.podName) }, 2).Should(gomega.MatchJSON(`{"default": {"ip_addresses":["` + t.podIP + `/24"], "mac_address":"` + t.podMAC + `", "gateway_ips": ["` + t.nodeGWIP + `"], "ip_address":"` + t.podIP + `/24", "gateway_ip": "` + t.nodeGWIP + `"}}`))
				// Simulate an OVN restart with a new IP assignment and verify that the pod annotation is updated.

				t.populateLogicalSwitchCache(fakeOvn)

				fakeOvn.restart()

				t.populateLogicalSwitchCache(fakeOvn)
				fakeOvn.controller.WatchNamespaces()
				fakeOvn.controller.WatchPods()

				gomega.Eventually(func() string { return getPodAnnotations(fakeOvn.fakeClient.KubeClient, t.namespace, t.podName) }, 2).Should(gomega.MatchJSON(`{"default": {"ip_addresses":["` + t.podIP + `/24"], "mac_address":"` + t.podMAC + `", "gateway_ips": ["` + t.nodeGWIP + `"], "ip_address":"` + t.podIP + `/24", "gateway_ip": "` + t.nodeGWIP + `"}}`))

				gomega.Eventually(fakeOvn.nbClient).Should(libovsdbtest.HaveData(getExpectedDataPodsAndSwitches([]testPod{t}, []string{"node1"})))
				return nil
			}

			err := app.Run([]string{app.Name})
			gomega.Expect(err).NotTo(gomega.HaveOccurred())
		})

		ginkgo.It("reconciles an existing pod with an existing logical switch port", func() {
			app.Action = func(ctx *cli.Context) error {

				namespaceT := *newNamespace("namespace1")
				t := newTPod(
					"node1",
					"10.128.1.0/24",
					"10.128.1.2",
					"10.128.1.1",
					"myPod",
					"10.128.1.3",
					"0a:58:0a:80:01:03",
					namespaceT.Name,
				)

				fakeOvn.startWithDBSetup(ctx, initialDB,
					&v1.NamespaceList{
						Items: []v1.Namespace{
							namespaceT,
						},
					},
					&v1.PodList{
						Items: []v1.Pod{
							*newPod(t.namespace, t.podName, t.nodeName, t.podIP),
						},
					},
				)
				t.populateLogicalSwitchCache(fakeOvn)
				fakeOvn.controller.WatchNamespaces()
				fakeOvn.controller.WatchPods()

				gomega.Eventually(func() string { return getPodAnnotations(fakeOvn.fakeClient.KubeClient, t.namespace, t.podName) }, 2).Should(gomega.MatchJSON(`{"default": {"ip_addresses":["` + t.podIP + `/24"], "mac_address":"` + t.podMAC + `", "gateway_ips": ["` + t.nodeGWIP + `"], "ip_address":"` + t.podIP + `/24", "gateway_ip": "` + t.nodeGWIP + `"}}`))

				t.populateLogicalSwitchCache(fakeOvn)

				fakeOvn.restart()

				t.populateLogicalSwitchCache(fakeOvn)
				fakeOvn.controller.WatchNamespaces()
				fakeOvn.controller.WatchPods()

				gomega.Eventually(func() string { return getPodAnnotations(fakeOvn.fakeClient.KubeClient, t.namespace, t.podName) }, 2).Should(gomega.MatchJSON(`{"default": {"ip_addresses":["` + t.podIP + `/24"], "mac_address":"` + t.podMAC + `", "gateway_ips": ["` + t.nodeGWIP + `"], "ip_address":"` + t.podIP + `/24", "gateway_ip": "` + t.nodeGWIP + `"}}`))

				gomega.Eventually(fakeOvn.nbClient).Should(libovsdbtest.HaveData(getExpectedDataPodsAndSwitches([]testPod{t}, []string{"node1"})))
				return nil
			}

			err := app.Run([]string{app.Name})
			gomega.Expect(err).NotTo(gomega.HaveOccurred())
		})
	})

	ginkgo.Context("with hybrid overlay gw mode", func() {
		ginkgo.It("resets the hybrid annotations on update", func() {
			app.Action = func(ctx *cli.Context) error {
				namespaceT := *newNamespace("namespace1")
				namespaceT.Annotations[hotypes.HybridOverlayVTEP] = "1.1.1.1"
				namespaceT.Annotations[hotypes.HybridOverlayExternalGw] = "2.2.2.2"
				tP := newTPod(
					"node1",
					"10.128.1.0/24",
					"10.128.1.2",
					"10.128.1.3",
					"myPod",
					"10.128.1.4",
					"0a:58:0a:80:01:04",
					namespaceT.Name,
				)

				fakeOvn.start(ctx,
					&v1.NamespaceList{
						Items: []v1.Namespace{
							namespaceT,
						},
					},
					&v1.PodList{
						Items: []v1.Pod{
							*newPod(namespaceT.Name, tP.podName, tP.nodeName, tP.podIP),
						},
					},
				)
				podMAC := ovntest.MustParseMAC(tP.podMAC)
				fakeOvn.controller.logicalPortCache.add(tP.nodeName, tP.portName, fakeUUID, podMAC, []*net.IPNet{ovntest.MustParseIPNet(tP.nodeSubnet)})
				fExec.AddFakeCmd(&ovntest.ExpectedCmd{
					Cmd:    "ovn-nbctl --timeout=15 --data=bare --no-heading --columns=name find logical_switch_port external_ids:pod=true",
					Output: "\n",
				})
				tP.populateLogicalSwitchCache(fakeOvn)
				fakeOvn.controller.WatchNamespaces()
				fakeOvn.controller.WatchPods()
				_, err := fakeOvn.fakeClient.KubeClient.CoreV1().Namespaces().Get(context.TODO(), namespaceT.Name, metav1.GetOptions{})
				gomega.Expect(err).NotTo(gomega.HaveOccurred())
				pod, err := fakeOvn.fakeClient.KubeClient.CoreV1().Pods(tP.namespace).Get(context.TODO(), tP.podName, metav1.GetOptions{})
				gomega.Expect(err).NotTo(gomega.HaveOccurred())
				podAnnotation, ok := pod.Annotations[util.OvnPodAnnotationName]
				gomega.Expect(ok).To(gomega.BeTrue())
				gomega.Expect(podAnnotation).To(gomega.ContainSubstring(`"gateway_ip":"10.128.1.3"`))
				// Update namespace to remove annotation
				namespaceT.Annotations = nil
				_, err = fakeOvn.fakeClient.KubeClient.CoreV1().Namespaces().Update(context.TODO(), &namespaceT, metav1.UpdateOptions{})
				gomega.Expect(err).NotTo(gomega.HaveOccurred())
				gomega.Eventually(func() map[string]string {
					updatedNs, err := fakeOvn.fakeClient.KubeClient.CoreV1().Namespaces().Get(context.TODO(), namespaceT.Name, metav1.GetOptions{})
					if err != nil {
						return map[string]string{"ns": "error"}
					}
					return updatedNs.Annotations
				}).Should(gomega.BeEmpty())
				time.Sleep(time.Second)
				// Create new pod
				tP = newTPod(
					"node1",
					"10.128.1.0/24",
					"10.128.1.2",
					"10.128.1.1",
					"myPod2",
					"10.128.1.5",
					"0a:58:0a:80:01:05",
					namespaceT.Name,
				)
				pod, err = fakeOvn.fakeClient.KubeClient.CoreV1().Pods(tP.namespace).Create(context.TODO(), newPod(namespaceT.Name, tP.podName, tP.nodeName, tP.podIP), metav1.CreateOptions{})
				gomega.Expect(err).NotTo(gomega.HaveOccurred())
				var annotation string
				gomega.Eventually(func() string {
					pod, err = fakeOvn.fakeClient.KubeClient.CoreV1().Pods(tP.namespace).Get(context.TODO(), tP.podName, metav1.GetOptions{})
					annotation = pod.Annotations[util.OvnPodAnnotationName]
					return pod.Annotations[util.OvnPodAnnotationName]
				}).ShouldNot(gomega.BeEmpty())
				gomega.Expect(annotation).To(gomega.ContainSubstring(`"gateway_ip":"10.128.1.1"`))
				return nil
			}

			err := app.Run([]string{
				app.Name,
				"-enable-hybrid-overlay",
			})
			gomega.Expect(err).NotTo(gomega.HaveOccurred())
		})
	})
})<|MERGE_RESOLUTION|>--- conflicted
+++ resolved
@@ -126,14 +126,7 @@
 	return
 }
 
-<<<<<<< HEAD
-func (p pod) baseCmds(fexec *ovntest.FakeExec) {
-}
-
-func (p pod) populateLogicalSwitchCache(fakeOvn *FakeOVN) {
-=======
 func (p testPod) populateLogicalSwitchCache(fakeOvn *FakeOVN) {
->>>>>>> f0d82ea9
 	gomega.Expect(p.nodeName).NotTo(gomega.Equal(""))
 	fakeOvn.controller.lsManager.AddNode(p.nodeName, []*net.IPNet{ovntest.MustParseIPNet(p.nodeSubnet)})
 }
@@ -684,7 +677,7 @@
 					namespaceT.Name,
 				)
 
-				fakeOvn.start(ctx,
+				fakeOvn.startWithDBSetup(ctx, initialDB,
 					&v1.NamespaceList{
 						Items: []v1.Namespace{
 							namespaceT,
@@ -692,26 +685,20 @@
 					},
 					&v1.PodList{
 						Items: []v1.Pod{
-							*newPod(namespaceT.Name, tP.podName, tP.nodeName, tP.podIP),
+							*newPod(tP.namespace, tP.podName, tP.nodeName, tP.podIP),
 						},
 					},
 				)
 				podMAC := ovntest.MustParseMAC(tP.podMAC)
 				fakeOvn.controller.logicalPortCache.add(tP.nodeName, tP.portName, fakeUUID, podMAC, []*net.IPNet{ovntest.MustParseIPNet(tP.nodeSubnet)})
-				fExec.AddFakeCmd(&ovntest.ExpectedCmd{
-					Cmd:    "ovn-nbctl --timeout=15 --data=bare --no-heading --columns=name find logical_switch_port external_ids:pod=true",
-					Output: "\n",
-				})
 				tP.populateLogicalSwitchCache(fakeOvn)
 				fakeOvn.controller.WatchNamespaces()
 				fakeOvn.controller.WatchPods()
+				gomega.Eventually(func() string {
+					return getPodAnnotations(fakeOvn.fakeClient.KubeClient, tP.namespace, tP.podName)
+				}, 2).Should(gomega.ContainSubstring(`"gateway_ip":"10.128.1.3"`))
 				_, err := fakeOvn.fakeClient.KubeClient.CoreV1().Namespaces().Get(context.TODO(), namespaceT.Name, metav1.GetOptions{})
-				gomega.Expect(err).NotTo(gomega.HaveOccurred())
-				pod, err := fakeOvn.fakeClient.KubeClient.CoreV1().Pods(tP.namespace).Get(context.TODO(), tP.podName, metav1.GetOptions{})
-				gomega.Expect(err).NotTo(gomega.HaveOccurred())
-				podAnnotation, ok := pod.Annotations[util.OvnPodAnnotationName]
-				gomega.Expect(ok).To(gomega.BeTrue())
-				gomega.Expect(podAnnotation).To(gomega.ContainSubstring(`"gateway_ip":"10.128.1.3"`))
+
 				// Update namespace to remove annotation
 				namespaceT.Annotations = nil
 				_, err = fakeOvn.fakeClient.KubeClient.CoreV1().Namespaces().Update(context.TODO(), &namespaceT, metav1.UpdateOptions{})
@@ -735,7 +722,7 @@
 					"0a:58:0a:80:01:05",
 					namespaceT.Name,
 				)
-				pod, err = fakeOvn.fakeClient.KubeClient.CoreV1().Pods(tP.namespace).Create(context.TODO(), newPod(namespaceT.Name, tP.podName, tP.nodeName, tP.podIP), metav1.CreateOptions{})
+				pod, err := fakeOvn.fakeClient.KubeClient.CoreV1().Pods(tP.namespace).Create(context.TODO(), newPod(namespaceT.Name, tP.podName, tP.nodeName, tP.podIP), metav1.CreateOptions{})
 				gomega.Expect(err).NotTo(gomega.HaveOccurred())
 				var annotation string
 				gomega.Eventually(func() string {
