--- conflicted
+++ resolved
@@ -10,14 +10,11 @@
 	"github.com/onsi/ginkgo"
 	"github.com/onsi/gomega"
 	"github.com/ovn-org/ovn-kubernetes/go-controller/pkg/config"
-<<<<<<< HEAD
-=======
 	egressfirewallfake "github.com/ovn-org/ovn-kubernetes/go-controller/pkg/crd/egressfirewall/v1/apis/clientset/versioned/fake"
 	egressipfake "github.com/ovn-org/ovn-kubernetes/go-controller/pkg/crd/egressip/v1/apis/clientset/versioned/fake"
 	"github.com/ovn-org/ovn-kubernetes/go-controller/pkg/factory"
 	"github.com/ovn-org/ovn-kubernetes/go-controller/pkg/nbdb"
 	addressset "github.com/ovn-org/ovn-kubernetes/go-controller/pkg/ovn/address_set"
->>>>>>> f0d82ea9
 	ovnlb "github.com/ovn-org/ovn-kubernetes/go-controller/pkg/ovn/loadbalancer"
 	ovntest "github.com/ovn-org/ovn-kubernetes/go-controller/pkg/testing"
 	"github.com/ovn-org/ovn-kubernetes/go-controller/pkg/testing/libovsdb"
@@ -282,27 +279,6 @@
 		gomega.Expect(err).NotTo(gomega.HaveOccurred())
 
 		fexec.AddFakeCmdsNoOutputNoError([]string{
-<<<<<<< HEAD
-			"ovn-nbctl --timeout=15 -- --may-exist lr-add GR_test-node -- set logical_router GR_test-node options:chassis=SYSTEM-ID external_ids:physical_ip=169.254.33.2 external_ids:physical_ips=169.254.33.2",
-			"ovn-nbctl --timeout=15 -- --may-exist lsp-add " + types.OVNJoinSwitch + " jtor-GR_test-node -- set logical_switch_port jtor-GR_test-node type=router options:router-port=rtoj-GR_test-node addresses=router",
-			"ovn-nbctl --timeout=15 -- --if-exists lrp-del rtoj-GR_test-node -- lrp-add GR_test-node rtoj-GR_test-node 0a:58:64:40:00:03 100.64.0.3/16",
-			"ovn-nbctl --timeout=15 set logical_router GR_test-node options:lb_force_snat_ip=router_ip",
-			"ovn-nbctl --timeout=15 set logical_router GR_test-node options:snat-ct-zone=0",
-			"ovn-nbctl --timeout=15 set logical_router GR_test-node options:always_learn_from_arp_request=false",
-			"ovn-nbctl --timeout=15 set logical_router GR_test-node options:dynamic_neigh_routers=true",
-			"ovn-nbctl --timeout=15 --may-exist lr-route-add GR_test-node 10.128.0.0/14 100.64.0.1",
-		})
-
-		fexec.AddFakeCmdsNoOutputNoError([]string{
-			"ovn-nbctl --timeout=15 --may-exist ls-add ext_test-node",
-			"ovn-nbctl --timeout=15 -- --may-exist lsp-add ext_test-node INTERFACE-ID -- lsp-set-addresses INTERFACE-ID unknown -- lsp-set-type INTERFACE-ID localnet -- lsp-set-options INTERFACE-ID network_name=physnet",
-			"ovn-nbctl --timeout=15 -- --if-exists lrp-del rtoe-GR_test-node -- lrp-add GR_test-node rtoe-GR_test-node 11:22:33:44:55:66 169.254.33.2/24 -- set logical_router_port rtoe-GR_test-node external-ids:gateway-physical-ip=yes",
-			"ovn-nbctl --timeout=15 -- --may-exist lsp-add ext_test-node etor-GR_test-node -- set logical_switch_port etor-GR_test-node type=router options:router-port=rtoe-GR_test-node addresses=\"11:22:33:44:55:66\"",
-			"ovn-nbctl --timeout=15 --may-exist lr-route-add GR_test-node 0.0.0.0/0 169.254.33.1 rtoe-GR_test-node",
-			"ovn-nbctl --timeout=15 --may-exist lr-route-add ovn_cluster_router 100.64.0.3 100.64.0.3",
-			"ovn-nbctl --timeout=15 --may-exist --policy=src-ip lr-route-add ovn_cluster_router 10.130.0.0/23 100.64.0.3",
-=======
->>>>>>> f0d82ea9
 			"ovn-nbctl --timeout=15 --columns _uuid --format=csv --no-headings find nat external_ip=\"169.254.33.2\" type=snat logical_ip=\"10.128.0.0/14\"",
 			"ovn-nbctl --timeout=15 --if-exists lr-nat-del GR_test-node snat 10.128.0.0/14",
 			"ovn-nbctl --timeout=15 lr-nat-add GR_test-node snat 169.254.33.2 10.128.0.0/14",
@@ -377,22 +353,6 @@
 		err = util.SetExec(fexec)
 		gomega.Expect(err).NotTo(gomega.HaveOccurred())
 
-<<<<<<< HEAD
-		// 0a:58:ee:33:fc:1a generated from util.IPAddrToHWAddr(net.ParseIP("fd98::1")).String()
-		// 0a:58:5f:8a:48:8c generated from util.IPAddrToHWAddr(net.ParseIP("fd98::2")).String()
-		fexec.AddFakeCmdsNoOutputNoError([]string{
-			"ovn-nbctl --timeout=15 -- --may-exist lr-add GR_test-node -- set logical_router GR_test-node options:chassis=SYSTEM-ID external_ids:physical_ip=fd99::2 external_ids:physical_ips=fd99::2",
-			"ovn-nbctl --timeout=15 -- --may-exist lsp-add " + types.OVNJoinSwitch + " jtor-GR_test-node -- set logical_switch_port jtor-GR_test-node type=router options:router-port=rtoj-GR_test-node addresses=router",
-			"ovn-nbctl --timeout=15 -- --if-exists lrp-del rtoj-GR_test-node -- lrp-add GR_test-node rtoj-GR_test-node 0a:58:87:f0:33:ca fd98::3/64",
-			"ovn-nbctl --timeout=15 set logical_router GR_test-node options:lb_force_snat_ip=router_ip",
-			"ovn-nbctl --timeout=15 set logical_router GR_test-node options:snat-ct-zone=0",
-			"ovn-nbctl --timeout=15 set logical_router GR_test-node options:always_learn_from_arp_request=false",
-			"ovn-nbctl --timeout=15 set logical_router GR_test-node options:dynamic_neigh_routers=true",
-			"ovn-nbctl --timeout=15 --may-exist lr-route-add GR_test-node fd01::/48 fd98::1",
-		})
-
-=======
->>>>>>> f0d82ea9
 		fexec.AddFakeCmdsNoOutputNoError([]string{
 			"ovn-nbctl --timeout=15 --columns _uuid --format=csv --no-headings find nat external_ip=\"fd99::2\" type=snat logical_ip=\"fd01::/48\"",
 			"ovn-nbctl --timeout=15 --if-exists lr-nat-del GR_test-node snat fd01::/48",
@@ -469,31 +429,6 @@
 		gomega.Expect(err).NotTo(gomega.HaveOccurred())
 
 		fexec.AddFakeCmdsNoOutputNoError([]string{
-<<<<<<< HEAD
-			"ovn-nbctl --timeout=15 -- --may-exist lr-add GR_test-node -- set logical_router GR_test-node options:chassis=SYSTEM-ID external_ids:physical_ip=169.254.33.2 external_ids:physical_ips=169.254.33.2,fd99::2",
-			"ovn-nbctl --timeout=15 -- --may-exist lsp-add " + types.OVNJoinSwitch + " jtor-GR_test-node -- set logical_switch_port jtor-GR_test-node type=router options:router-port=rtoj-GR_test-node addresses=router",
-			"ovn-nbctl --timeout=15 -- --if-exists lrp-del rtoj-GR_test-node -- lrp-add GR_test-node rtoj-GR_test-node 0a:58:64:40:00:03 100.64.0.3/16 fd98::3/64",
-			"ovn-nbctl --timeout=15 set logical_router GR_test-node options:lb_force_snat_ip=router_ip",
-			"ovn-nbctl --timeout=15 set logical_router GR_test-node options:snat-ct-zone=0",
-			"ovn-nbctl --timeout=15 set logical_router GR_test-node options:always_learn_from_arp_request=false",
-			"ovn-nbctl --timeout=15 set logical_router GR_test-node options:dynamic_neigh_routers=true",
-			"ovn-nbctl --timeout=15 --may-exist lr-route-add GR_test-node 10.128.0.0/14 100.64.0.1",
-			"ovn-nbctl --timeout=15 --may-exist lr-route-add GR_test-node fd01::/48 fd98::1",
-		})
-
-		fexec.AddFakeCmdsNoOutputNoError([]string{
-			"ovn-nbctl --timeout=15 --may-exist ls-add ext_test-node",
-			"ovn-nbctl --timeout=15 -- --may-exist lsp-add ext_test-node INTERFACE-ID -- lsp-set-addresses INTERFACE-ID unknown -- lsp-set-type INTERFACE-ID localnet -- lsp-set-options INTERFACE-ID network_name=physnet",
-			"ovn-nbctl --timeout=15 -- --if-exists lrp-del rtoe-GR_test-node -- lrp-add GR_test-node rtoe-GR_test-node 11:22:33:44:55:66 169.254.33.2/24 fd99::2/64 -- set logical_router_port rtoe-GR_test-node external-ids:gateway-physical-ip=yes",
-			"ovn-nbctl --timeout=15 -- --may-exist lsp-add ext_test-node etor-GR_test-node -- set logical_switch_port etor-GR_test-node type=router options:router-port=rtoe-GR_test-node addresses=\"11:22:33:44:55:66\"",
-			"ovn-nbctl --timeout=15 --may-exist lr-route-add GR_test-node 0.0.0.0/0 169.254.33.1 rtoe-GR_test-node",
-			"ovn-nbctl --timeout=15 --may-exist lr-route-add GR_test-node ::/0 fd99::1 rtoe-GR_test-node",
-			"ovn-nbctl --timeout=15 --may-exist lr-route-add ovn_cluster_router 100.64.0.3 100.64.0.3",
-			"ovn-nbctl --timeout=15 --may-exist lr-route-add ovn_cluster_router fd98::3 fd98::3",
-			"ovn-nbctl --timeout=15 --may-exist --policy=src-ip lr-route-add ovn_cluster_router 10.130.0.0/23 100.64.0.3",
-			"ovn-nbctl --timeout=15 --may-exist --policy=src-ip lr-route-add ovn_cluster_router fd01:0:0:2::/64 fd98::3",
-=======
->>>>>>> f0d82ea9
 			"ovn-nbctl --timeout=15 --columns _uuid --format=csv --no-headings find nat external_ip=\"169.254.33.2\" type=snat logical_ip=\"10.128.0.0/14\"",
 			"ovn-nbctl --timeout=15 --if-exists lr-nat-del GR_test-node snat 10.128.0.0/14",
 			"ovn-nbctl --timeout=15 lr-nat-add GR_test-node snat 169.254.33.2 10.128.0.0/14",
@@ -525,58 +460,7 @@
 		f, err := factory.NewMasterWatchFactory(fakeClient)
 
 		nodeName := "test-node"
-<<<<<<< HEAD
-		hostSubnet := ovntest.MustParseIPNet("10.130.0.0/23")
-		const (
-			nodeRouteUUID string = "0cac12cf-3e0f-4682-b028-5ea2e0001962"
-		)
-		fakeLBCache := `
-{
-  "data": [
-    [
-      "Service_default/kubernetes_TCP_node_router_ovn-control-plane",
-      [
-        "uuid",
-        "cb6ebcb0-c12d-4404-ada7-5aa2b898f06b"
-      ],
-      "tcp",
-      [
-        "map",
-        [
-          [
-            "k8s.ovn.org/kind",
-            "Service"
-          ],
-          [
-            "k8s.ovn.org/owner",
-            "default/kubernetes"
-          ]
-        ]
-      ],
-      [
-        "map",
-        [
-          [
-            "192.168.0.1:6443",
-            "1.1.1.1:1,2.2.2.2:2"
-          ],
-          [
-            "[fe::1]:1",
-            "[fe::2]:1,[fe::2]:2"
-          ]
-        ]
-      ]
-    ]
-  ],
-  "headings": [
-    "name",
-    "_uuid",
-    "external_ids",
-	"protocol"
-  ]
-}
-`
-=======
+
 		hostSubnet := ovntest.MustParseIPNets("10.130.0.0/23")
 
 		mgmtPortIP := util.GetNodeManagementIfAddr(hostSubnet[0]).IP.String()
@@ -680,52 +564,14 @@
 			ovntest.NewMockOVNClient(goovn.DBNB), ovntest.NewMockOVNClient(goovn.DBSB),
 			libovsdbOvnNBClient, libovsdbOvnSBClient,
 			record.NewFakeRecorder(0))
->>>>>>> f0d82ea9
 
 		fexec := ovntest.NewFakeExec()
 		err = util.SetExec(fexec)
 		gomega.Expect(err).NotTo(gomega.HaveOccurred())
 
-<<<<<<< HEAD
-		fexec.AddFakeCmd(&ovntest.ExpectedCmd{
-			Cmd:    "ovn-nbctl --timeout=15 --if-exist get logical_router_port rtoj-GR_test-node networks",
-			Output: "[\"100.64.0.1/16\"]",
-		})
-		fexec.AddFakeCmd(&ovntest.ExpectedCmd{
-			Cmd:    "ovn-nbctl --timeout=15 --data=bare --no-heading --columns=_uuid find logical_router_static_route nexthop=\"100.64.0.1\"",
-			Output: nodeRouteUUID,
-		})
-		fexec.AddFakeCmdsNoOutputNoError([]string{
-			"ovn-nbctl --timeout=15 --if-exists remove logical_router ovn_cluster_router static_routes " + nodeRouteUUID,
-		})
-		fexec.AddFakeCmdsNoOutputNoError([]string{
-			"ovn-nbctl --timeout=15 --if-exist lsp-del jtor-GR_test-node",
-		})
-		fexec.AddFakeCmd(&ovntest.ExpectedCmd{
-			Cmd:    "ovn-nbctl --timeout=15 --format=json --data=json --columns=name,_uuid,protocol,external_ids,vips find load_balancer",
-			Output: fakeLBCache,
-		})
-		fexec.AddFakeCmdsNoOutputNoError([]string{
-			"ovn-nbctl --timeout=15 --no-heading --format=csv --data=bare --columns=name,load_balancer find logical_switch",
-		})
-		fexec.AddFakeCmd(&ovntest.ExpectedCmd{
-			Cmd:    `ovn-nbctl --timeout=15 --no-heading --format=csv --data=bare --columns=name,load_balancer find logical_router`,
-			Output: "GR_test-node,cb6ebcb0-c12d-4404-ada7-5aa2b898f06b",
-		})
-		fexec.AddFakeCmdsNoOutputNoError([]string{
-			"ovn-nbctl --timeout=15 --if-exist lr-del GR_test-node",
-			"ovn-nbctl --timeout=15 --if-exist ls-del ext_test-node",
-			"ovn-nbctl --timeout=15 --if-exist ls-del ext_ext_test-node",
-		})
-
-		cleanupPBRandNATRules(fexec, nodeName, []*net.IPNet{hostSubnet})
-
-		err = gatewayCleanup(nodeName)
-=======
 		cleanupPBRandNATRules(fexec, nodeName)
 
 		err = clusterController.gatewayCleanup(nodeName)
->>>>>>> f0d82ea9
 		gomega.Expect(err).NotTo(gomega.HaveOccurred())
 		gomega.Eventually(fexec.CalledMatchesExpected()).Should(gomega.BeTrue(), fexec.ErrorDesc)
 
@@ -789,61 +635,6 @@
 		nodeName := "test-node"
 
 		hostSubnets := ovntest.MustParseIPNets("10.130.0.0/23", "fd01:0:0:2::/64")
-<<<<<<< HEAD
-		const (
-			v4RouteUUID    string = "0cac12cf-3e0f-4682-b028-5ea2e0001962"
-			v6RouteUUID    string = "0cac12cf-4682-3e0f-b028-5ea2e0001962"
-			v4mgtRouteUUID string = "0cac12cf-3e0f-4682-b028-5ea2e0001963"
-			v6mgtRouteUUID string = "0cac12cf-4682-3e0f-b028-5ea2e0001963"
-		)
-		fakeLBCache := `
-{
-  "data": [
-    [
-      "Service_default/kubernetes_TCP_node_router_ovn-control-plane",
-      [
-        "uuid",
-        "cb6ebcb0-c12d-4404-ada7-5aa2b898f06b"
-      ],
-      "tcp",
-      [
-        "map",
-        [
-          [
-            "k8s.ovn.org/kind",
-            "Service"
-          ],
-          [
-            "k8s.ovn.org/owner",
-            "default/kubernetes"
-          ]
-        ]
-      ],
-      [
-        "map",
-        [
-          [
-            "192.168.0.1:6443",
-            "1.1.1.1:1,2.2.2.2:2"
-          ],
-          [
-            "[fe::1]:1",
-            "[fe::2]:1,[fe::2]:2"
-          ]
-        ]
-      ]
-    ]
-  ],
-  "headings": [
-    "name",
-    "_uuid",
-    "external_ids",
-	"protocol"
-  ]
-}
-`
-=======
->>>>>>> f0d82ea9
 
 		mgmtPortIP := util.GetNodeManagementIfAddr(hostSubnets[0]).IP.String()
 
@@ -946,48 +737,6 @@
 		libovsdbOvnNBClient, libovsdbOvnSBClient, err := libovsdbtest.NewNBSBTestHarness(dbSetup, stopChan)
 		gomega.Expect(err).NotTo(gomega.HaveOccurred())
 
-<<<<<<< HEAD
-		fexec.AddFakeCmd(&ovntest.ExpectedCmd{
-			Cmd:    "ovn-nbctl --timeout=15 --if-exist get logical_router_port rtoj-GR_test-node networks",
-			Output: "[\"100.64.0.1/16\", \"fd98::1/64\"]",
-		})
-		fexec.AddFakeCmd(&ovntest.ExpectedCmd{
-			Cmd:    "ovn-nbctl --timeout=15 --data=bare --no-heading --columns=_uuid find logical_router_static_route nexthop=\"100.64.0.1\"",
-			Output: v4RouteUUID,
-		})
-		fexec.AddFakeCmdsNoOutputNoError([]string{
-			"ovn-nbctl --timeout=15 --if-exists remove logical_router ovn_cluster_router static_routes " + v4RouteUUID,
-		})
-		fexec.AddFakeCmd(&ovntest.ExpectedCmd{
-			Cmd:    "ovn-nbctl --timeout=15 --data=bare --no-heading --columns=_uuid find logical_router_static_route nexthop=\"fd98::1\"",
-			Output: v6RouteUUID,
-		})
-		fexec.AddFakeCmdsNoOutputNoError([]string{
-			"ovn-nbctl --timeout=15 --if-exists remove logical_router ovn_cluster_router static_routes " + v6RouteUUID,
-		})
-		fexec.AddFakeCmdsNoOutputNoError([]string{
-			"ovn-nbctl --timeout=15 --if-exist lsp-del jtor-GR_test-node",
-		})
-		fexec.AddFakeCmd(&ovntest.ExpectedCmd{
-			Cmd:    "ovn-nbctl --timeout=15 --format=json --data=json --columns=name,_uuid,protocol,external_ids,vips find load_balancer",
-			Output: fakeLBCache,
-		})
-		fexec.AddFakeCmdsNoOutputNoError([]string{
-			"ovn-nbctl --timeout=15 --no-heading --format=csv --data=bare --columns=name,load_balancer find logical_switch",
-		})
-		fexec.AddFakeCmd(&ovntest.ExpectedCmd{
-			Cmd:    `ovn-nbctl --timeout=15 --no-heading --format=csv --data=bare --columns=name,load_balancer find logical_router`,
-			Output: "GR_test-node,cb6ebcb0-c12d-4404-ada7-5aa2b898f06b",
-		})
-
-		fexec.AddFakeCmdsNoOutputNoError([]string{
-			"ovn-nbctl --timeout=15 --if-exist lr-del GR_test-node",
-			"ovn-nbctl --timeout=15 --if-exist ls-del ext_test-node",
-			"ovn-nbctl --timeout=15 --if-exist ls-del ext_ext_test-node",
-		})
-
-		cleanupPBRandNATRules(fexec, nodeName, hostSubnets)
-=======
 		clusterController := NewOvnController(fakeClient, f, stopChan, addressset.NewFakeAddressSetFactory(),
 			ovntest.NewMockOVNClient(goovn.DBNB), ovntest.NewMockOVNClient(goovn.DBSB),
 			libovsdbOvnNBClient, libovsdbOvnSBClient,
@@ -998,7 +747,6 @@
 		gomega.Expect(err).NotTo(gomega.HaveOccurred())
 
 		cleanupPBRandNATRules(fexec, nodeName)
->>>>>>> f0d82ea9
 
 		err = clusterController.gatewayCleanup(nodeName)
 		gomega.Expect(err).NotTo(gomega.HaveOccurred())
@@ -1109,29 +857,6 @@
 		err = util.SetExec(fexec)
 		gomega.Expect(err).NotTo(gomega.HaveOccurred())
 
-<<<<<<< HEAD
-		fexec.AddFakeCmdsNoOutputNoError([]string{
-			"ovn-nbctl --timeout=15 -- --may-exist lr-add GR_test-node -- set logical_router GR_test-node options:chassis=SYSTEM-ID external_ids:physical_ip=169.254.33.2 external_ids:physical_ips=169.254.33.2",
-			"ovn-nbctl --timeout=15 -- --may-exist lsp-add " + types.OVNJoinSwitch + " jtor-GR_test-node -- set logical_switch_port jtor-GR_test-node type=router options:router-port=rtoj-GR_test-node addresses=router",
-			"ovn-nbctl --timeout=15 -- --if-exists lrp-del rtoj-GR_test-node -- lrp-add GR_test-node rtoj-GR_test-node 0a:58:64:40:00:03 100.64.0.3/16",
-			"ovn-nbctl --timeout=15 set logical_router GR_test-node options:lb_force_snat_ip=router_ip",
-			"ovn-nbctl --timeout=15 set logical_router GR_test-node options:snat-ct-zone=0",
-			"ovn-nbctl --timeout=15 set logical_router GR_test-node options:always_learn_from_arp_request=false",
-			"ovn-nbctl --timeout=15 set logical_router GR_test-node options:dynamic_neigh_routers=true",
-			"ovn-nbctl --timeout=15 --may-exist lr-route-add GR_test-node 10.128.0.0/14 100.64.0.1",
-		})
-
-		fexec.AddFakeCmdsNoOutputNoError([]string{
-			"ovn-nbctl --timeout=15 --may-exist ls-add ext_test-node",
-			"ovn-nbctl --timeout=15 -- --may-exist lsp-add ext_test-node INTERFACE-ID -- lsp-set-addresses INTERFACE-ID unknown -- lsp-set-type INTERFACE-ID localnet -- lsp-set-options INTERFACE-ID network_name=physnet",
-			"ovn-nbctl --timeout=15 -- --if-exists lrp-del rtoe-GR_test-node -- lrp-add GR_test-node rtoe-GR_test-node 11:22:33:44:55:66 169.254.33.2/24 -- set logical_router_port rtoe-GR_test-node external-ids:gateway-physical-ip=yes",
-			"ovn-nbctl --timeout=15 -- --may-exist lsp-add ext_test-node etor-GR_test-node -- set logical_switch_port etor-GR_test-node type=router options:router-port=rtoe-GR_test-node addresses=\"11:22:33:44:55:66\"",
-			"ovn-nbctl --timeout=15 --may-exist lr-route-add GR_test-node 0.0.0.0/0 169.254.33.1 rtoe-GR_test-node",
-			"ovn-nbctl --timeout=15 --may-exist lr-route-add ovn_cluster_router 100.64.0.3 100.64.0.3",
-			"ovn-nbctl --timeout=15 --may-exist --policy=src-ip lr-route-add ovn_cluster_router 10.130.0.0/23 100.64.0.3",
-			"ovn-nbctl --timeout=15 --if-exists lr-nat-del GR_test-node snat 10.128.0.0/14",
-		})
-=======
 		err = clusterController.gatewayInit(nodeName, clusterIPSubnets, hostSubnets, l3GatewayConfig, sctpSupport, joinLRPIPs, defLRPIPs)
 		gomega.Expect(err).NotTo(gomega.HaveOccurred())
 
@@ -1139,7 +864,6 @@
 		expectedDatabaseState := generateGatewayInitExpectedNB(testData, expectedOVNClusterRouter, expectedNodeSwitch, nodeName, clusterIPSubnets, hostSubnets, l3GatewayConfig, joinLRPIPs, defLRPIPs)
 		gomega.Eventually(libovsdbOvnNBClient).Should(libovsdbtest.HaveData(expectedDatabaseState))
 		gomega.Eventually(fexec.CalledMatchesExpected()).Should(gomega.BeTrue(), fexec.ErrorDesc)
->>>>>>> f0d82ea9
 
 	})
 })