package ovn

import (
	"bytes"
	"context"
	"encoding/json"
	"fmt"
	"net"
	"reflect"
	"sync"
	"time"

	nettypes "github.com/k8snetworkplumbingwg/network-attachment-definition-client/pkg/apis/k8s.cni.cncf.io/v1"
	libovsdbclient "github.com/ovn-org/libovsdb/client"
	"github.com/ovn-org/ovn-kubernetes/go-controller/pkg/config"
	"github.com/ovn-org/ovn-kubernetes/go-controller/pkg/factory"
	"github.com/ovn-org/ovn-kubernetes/go-controller/pkg/kube"
	"github.com/ovn-org/ovn-kubernetes/go-controller/pkg/metrics"
	addressset "github.com/ovn-org/ovn-kubernetes/go-controller/pkg/ovn/address_set"
	egresssvc "github.com/ovn-org/ovn-kubernetes/go-controller/pkg/ovn/controller/egress_services"
	svccontroller "github.com/ovn-org/ovn-kubernetes/go-controller/pkg/ovn/controller/services"
	"github.com/ovn-org/ovn-kubernetes/go-controller/pkg/ovn/controller/unidling"
	"github.com/ovn-org/ovn-kubernetes/go-controller/pkg/ovn/healthcheck"
	corev1listers "k8s.io/client-go/listers/core/v1"

	"github.com/ovn-org/ovn-kubernetes/go-controller/pkg/nbdb"
	lsm "github.com/ovn-org/ovn-kubernetes/go-controller/pkg/ovn/logical_switch_manager"
	"github.com/ovn-org/ovn-kubernetes/go-controller/pkg/ovn/subnetallocator"
	ovntypes "github.com/ovn-org/ovn-kubernetes/go-controller/pkg/types"
	"github.com/ovn-org/ovn-kubernetes/go-controller/pkg/util"

	utilnet "k8s.io/utils/net"

	egressqoslisters "github.com/ovn-org/ovn-kubernetes/go-controller/pkg/crd/egressqos/v1/apis/listers/egressqos/v1"
	kapi "k8s.io/api/core/v1"
	metav1 "k8s.io/apimachinery/pkg/apis/meta/v1"
	"k8s.io/apimachinery/pkg/labels"
	"k8s.io/apimachinery/pkg/selection"
	ktypes "k8s.io/apimachinery/pkg/types"
	apierrors "k8s.io/apimachinery/pkg/util/errors"
	"k8s.io/apimachinery/pkg/util/sets"
	"k8s.io/client-go/informers"
	clientset "k8s.io/client-go/kubernetes"
	"k8s.io/client-go/kubernetes/scheme"
	"k8s.io/client-go/tools/cache"
	"k8s.io/client-go/tools/record"
	ref "k8s.io/client-go/tools/reference"
	"k8s.io/client-go/util/workqueue"

	"k8s.io/klog/v2"
)

const (
	egressFirewallDNSDefaultDuration time.Duration = 30 * time.Minute
)

// ACL logging severity levels
type ACLLoggingLevels struct {
	Allow string `json:"allow,omitempty"`
	Deny  string `json:"deny,omitempty"`
}

// namespaceInfo contains information related to a Namespace. Use oc.getNamespaceLocked()
// or oc.waitForNamespaceLocked() to get a locked namespaceInfo for a Namespace, and call
// nsInfo.Unlock() on it when you are done with it. (No code outside of the code that
// manages the oc.namespaces map is ever allowed to hold an unlocked namespaceInfo.)
type namespaceInfo struct {
	sync.RWMutex

	// addressSet is an address set object that holds the IP addresses
	// of all pods in the namespace.
	addressSet addressset.AddressSet

	// map from NetworkPolicy name to networkPolicy. You must hold the
	// namespaceInfo's mutex to add/delete/lookup policies, but must hold the
	// networkPolicy's mutex (and not necessarily the namespaceInfo's) to work with
	// the policy itself.
	networkPolicies map[string]*networkPolicy

	hybridOverlayExternalGW net.IP
	hybridOverlayVTEP       net.IP

	// routingExternalGWs is a slice of net.IP containing the values parsed from
	// annotation k8s.ovn.org/routing-external-gws
	routingExternalGWs gatewayInfo

	// routingExternalPodGWs contains a map of all pods serving as exgws as well as their
	// exgw IPs
	// key is <namespace>_<pod name>
	routingExternalPodGWs map[string]gatewayInfo

	multicastEnabled bool

	// If not empty, then it has to be set to a logging a severity level, e.g. "notice", "alert", etc
	aclLogging ACLLoggingLevels

	// Per-namespace port group default deny UUIDs
	portGroupIngressDenyName string // Port group Name for ingress deny rule
	portGroupEgressDenyName  string // Port group Name for egress deny rule
}

// Controller structure is the object which holds the controls for starting
// and reacting upon the watched resources (e.g. pods, endpoints)
type Controller struct {
	client       clientset.Interface
	kube         kube.Interface
	watchFactory *factory.WatchFactory
	stopChan     <-chan struct{}

	// FIXME DUAL-STACK -  Make IP Allocators more dual-stack friendly
	masterSubnetAllocator        *subnetallocator.SubnetAllocator
	hybridOverlaySubnetAllocator *subnetallocator.SubnetAllocator

	SCTPSupport bool

	// For TCP, UDP, and SCTP type traffic, cache OVN load-balancers used for the
	// cluster's east-west traffic.
	loadbalancerClusterCache map[kapi.Protocol]string

	// A cache of all logical switches seen by the watcher and their subnets
	lsManager *lsm.LogicalSwitchManager

	// A cache of all logical ports known to the controller
	logicalPortCache *portCache

	// Info about known namespaces. You must use oc.getNamespaceLocked() or
	// oc.waitForNamespaceLocked() to read this map, and oc.createNamespaceLocked()
	// or oc.deleteNamespaceLocked() to modify it. namespacesMutex is only held
	// from inside those functions.
	namespaces      map[string]*namespaceInfo
	namespacesMutex sync.Mutex

	externalGWCache map[ktypes.NamespacedName]*externalRouteInfo
	exGWCacheMutex  sync.RWMutex

	// egressFirewalls is a map of namespaces and the egressFirewall attached to it
	egressFirewalls sync.Map

	// EgressQoS
	egressQoSLister egressqoslisters.EgressQoSLister
	egressQoSSynced cache.InformerSynced
	egressQoSQueue  workqueue.RateLimitingInterface
	egressQoSCache  sync.Map

	egressQoSPodLister corev1listers.PodLister
	egressQoSPodSynced cache.InformerSynced
	egressQoSPodQueue  workqueue.RateLimitingInterface

	egressQoSNodeLister corev1listers.NodeLister
	egressQoSNodeSynced cache.InformerSynced
	egressQoSNodeQueue  workqueue.RateLimitingInterface

	// An address set factory that creates address sets
	addressSetFactory addressset.AddressSetFactory

	// For each logical port, the number of network policies that want
	// to add an ingress deny rule.
	lspIngressDenyCache map[string]int

	// For each logical port, the number of network policies that want
	// to add an egress deny rule.
	lspEgressDenyCache map[string]int

	// A mutex for lspIngressDenyCache and lspEgressDenyCache
	lspMutex *sync.Mutex

	// Supports multicast?
	multicastSupport bool

	// Cluster wide Load_Balancer_Group UUID.
	loadBalancerGroupUUID string

	// Cluster-wide gateway router default Control Plane Protection (COPP) UUID
	defaultGatewayCOPPUUID string

	// Controller used for programming OVN for egress IP
	eIPC egressIPController

	// Controller used to handle services
	svcController *svccontroller.Controller
	// Controller used to handle egress services
	egressSvcController *egresssvc.Controller
	// svcFactory used to handle service related events
	svcFactory informers.SharedInformerFactory

	egressFirewallDNS *EgressDNS

	// Is ACL logging enabled while configuring meters?
	aclLoggingEnabled bool

	joinSwIPManager *lsm.JoinSwitchIPManager

	// event recorder used to post events to k8s
	recorder record.EventRecorder

	// libovsdb northbound client interface
	nbClient libovsdbclient.Client

	// libovsdb southbound client interface
	sbClient libovsdbclient.Client

	// v4HostSubnetsUsed keeps track of number of v4 subnets currently assigned to nodes
	v4HostSubnetsUsed float64

	// v6HostSubnetsUsed keeps track of number of v6 subnets currently assigned to nodes
	v6HostSubnetsUsed float64

	// Objects for pods that need to be retried
	retryPods *RetryObjs

	// Objects for network policies that need to be retried
	retryNetworkPolicies *RetryObjs

	// Objects for egress firewall that need to be retried
	retryEgressFirewalls *RetryObjs

	// Objects for egress IP that need to be retried
	retryEgressIPs *RetryObjs
	// Objects for egress IP Namespaces that need to be retried
	retryEgressIPNamespaces *RetryObjs
	// Objects for egress IP Pods that need to be retried
	retryEgressIPPods *RetryObjs
	// Objects for Egress nodes that need to be retried
	retryEgressNodes *RetryObjs
	// EgressIP Node-specific syncMap used by egressip node event handler
	addEgressNodeFailed sync.Map
	// Objects for nodes that need to be retried
	retryNodes *RetryObjs
	// Objects for Cloud private IP config that need to be retried
	retryCloudPrivateIPConfig *RetryObjs
	// Objects for namespaces that need to be retried
	retryNamespaces *RetryObjs
	// Node-specific syncMap used by node event handler
	gatewaysFailed              sync.Map
	mgmtPortFailed              sync.Map
	addNodeFailed               sync.Map
	nodeClusterRouterPortFailed sync.Map

	podRecorder metrics.PodRecorder
}

const (
	// TCP is the constant string for the string "TCP"
	TCP = "TCP"

	// UDP is the constant string for the string "UDP"
	UDP = "UDP"

	// SCTP is the constant string for the string "SCTP"
	SCTP = "SCTP"
)

func GetIPFullMask(ip string) string {
	const (
		// IPv4FullMask is the maximum prefix mask for an IPv4 address
		IPv4FullMask = "/32"
		// IPv6FullMask is the maxiumum prefix mask for an IPv6 address
		IPv6FullMask = "/128"
	)

	if utilnet.IsIPv6(net.ParseIP(ip)) {
		return IPv6FullMask
	}
	return IPv4FullMask
}

// getPodNamespacedName returns <namespace>_<podname> for the provided pod
func getPodNamespacedName(pod *kapi.Pod) string {
	return util.GetLogicalPortName(pod.Namespace, pod.Name)
}

// NewOvnController creates a new OVN controller for creating logical network
// infrastructure and policy
func NewOvnController(ovnClient *util.OVNClientset, wf *factory.WatchFactory, stopChan <-chan struct{}, addressSetFactory addressset.AddressSetFactory,
	libovsdbOvnNBClient libovsdbclient.Client, libovsdbOvnSBClient libovsdbclient.Client,
	recorder record.EventRecorder) *Controller {
	if addressSetFactory == nil {
		addressSetFactory = addressset.NewOvnAddressSetFactory(libovsdbOvnNBClient)
	}
	svcController, svcFactory := newServiceController(ovnClient.KubeClient, libovsdbOvnNBClient, recorder)
	egressSvcController := newEgressServiceController(ovnClient.KubeClient, libovsdbOvnNBClient, svcFactory, stopChan)
	var hybridOverlaySubnetAllocator *subnetallocator.SubnetAllocator
	if config.HybridOverlay.Enabled {
		hybridOverlaySubnetAllocator = subnetallocator.NewSubnetAllocator()
	}
	return &Controller{
		client: ovnClient.KubeClient,
		kube: &kube.Kube{
			KClient:              ovnClient.KubeClient,
			EIPClient:            ovnClient.EgressIPClient,
			EgressFirewallClient: ovnClient.EgressFirewallClient,
			CloudNetworkClient:   ovnClient.CloudNetworkClient,
		},
		watchFactory:                 wf,
		stopChan:                     stopChan,
		masterSubnetAllocator:        subnetallocator.NewSubnetAllocator(),
		hybridOverlaySubnetAllocator: hybridOverlaySubnetAllocator,
		lsManager:                    lsm.NewLogicalSwitchManager(),
		logicalPortCache:             newPortCache(stopChan),
		namespaces:                   make(map[string]*namespaceInfo),
		namespacesMutex:              sync.Mutex{},
		externalGWCache:              make(map[ktypes.NamespacedName]*externalRouteInfo),
		exGWCacheMutex:               sync.RWMutex{},
		addressSetFactory:            addressSetFactory,
		lspIngressDenyCache:          make(map[string]int),
		lspEgressDenyCache:           make(map[string]int),
		lspMutex:                     &sync.Mutex{},
		eIPC: egressIPController{
			egressIPAssignmentMutex:           &sync.Mutex{},
			podAssignmentMutex:                &sync.Mutex{},
			podAssignment:                     make(map[string]*podAssignmentState),
			pendingCloudPrivateIPConfigsMutex: &sync.Mutex{},
			pendingCloudPrivateIPConfigsOps:   make(map[string]map[string]*cloudPrivateIPConfigOp),
			allocator:                         allocator{&sync.Mutex{}, make(map[string]*egressNode)},
			nbClient:                          libovsdbOvnNBClient,
			watchFactory:                      wf,
			egressIPTotalTimeout:              config.OVNKubernetesFeature.EgressIPReachabiltyTotalTimeout,
			egressIPNodeHealthCheckPort:       config.OVNKubernetesFeature.EgressIPNodeHealthCheckPort,
		},
		loadbalancerClusterCache:  make(map[kapi.Protocol]string),
		multicastSupport:          config.EnableMulticast,
		loadBalancerGroupUUID:     "",
		aclLoggingEnabled:         true,
		joinSwIPManager:           nil,
		retryPods:                 NewRetryObjs(factory.PodType, "", nil, nil, nil),
		retryNetworkPolicies:      NewRetryObjs(factory.PolicyType, "", nil, nil, nil),
		retryNodes:                NewRetryObjs(factory.NodeType, "", nil, nil, nil),
		retryEgressFirewalls:      NewRetryObjs(factory.EgressFirewallType, "", nil, nil, nil),
		retryEgressIPs:            NewRetryObjs(factory.EgressIPType, "", nil, nil, nil),
		retryEgressIPNamespaces:   NewRetryObjs(factory.EgressIPNamespaceType, "", nil, nil, nil),
		retryEgressIPPods:         NewRetryObjs(factory.EgressIPPodType, "", nil, nil, nil),
		retryEgressNodes:          NewRetryObjs(factory.EgressNodeType, "", nil, nil, nil),
		retryCloudPrivateIPConfig: NewRetryObjs(factory.CloudPrivateIPConfigType, "", nil, nil, nil),
		retryNamespaces:           NewRetryObjs(factory.NamespaceType, "", nil, nil, nil),
		recorder:                  recorder,
		nbClient:                  libovsdbOvnNBClient,
		sbClient:                  libovsdbOvnSBClient,
		svcController:             svcController,
		svcFactory:                svcFactory,
		egressSvcController:       egressSvcController,
		podRecorder:               metrics.NewPodRecorder(),
	}
}

// Run starts the actual watching.
func (oc *Controller) Run(ctx context.Context, wg *sync.WaitGroup) error {
	// Start and sync the watch factory to begin listening for events
	if err := oc.watchFactory.Start(); err != nil {
		return err
	}

	oc.syncPeriodic()
	klog.Infof("Starting all the Watchers...")
	start := time.Now()

	// Sync external gateway routes. External gateway may be set in namespaces
	// or via pods. So execute an individual sync method at startup
	oc.cleanExGwECMPRoutes()

	// WatchNamespaces() should be started first because it has no other
	// dependencies, and WatchNodes() depends on it
	if err := oc.WatchNamespaces(); err != nil {
		return err
	}

	// WatchNodes must be started next because it creates the node switch
	// which most other watches depend on.
	// https://github.com/ovn-org/ovn-kubernetes/pull/859
	if err := oc.WatchNodes(); err != nil {
		return err
	}

	// Start service watch factory and sync services
	oc.svcFactory.Start(oc.stopChan)

	// Services should be started after nodes to prevent LB churn
	if err := oc.StartServiceController(wg, true); err != nil {
		return err
	}

	if err := oc.WatchPods(); err != nil {
		return err
	}

	// WatchNetworkPolicy depends on WatchPods and WatchNamespaces
	if err := oc.WatchNetworkPolicy(); err != nil {
		return err
	}

	if config.OVNKubernetesFeature.EnableEgressIP {
		// This is probably the best starting order for all egress IP handlers.
		// WatchEgressIPNamespaces and WatchEgressIPPods only use the informer
		// cache to retrieve the egress IPs when determining if namespace/pods
		// match. It is thus better if we initialize them first and allow
		// WatchEgressNodes / WatchEgressIP to initialize after. Those handlers
		// might change the assignments of the existing objects. If we do the
		// inverse and start WatchEgressIPNamespaces / WatchEgressIPPod last, we
		// risk performing a bunch of modifications on the EgressIP objects when
		// we restart and then have these handlers act on stale data when they
		// sync.
		if err := oc.WatchEgressIPNamespaces(); err != nil {
			return err
		}
		if err := oc.WatchEgressIPPods(); err != nil {
			return err
		}
		if err := oc.WatchEgressNodes(); err != nil {
			return err
		}
		if err := oc.WatchEgressIP(); err != nil {
			return err
		}
		if util.PlatformTypeIsEgressIPCloudProvider() {
			if err := oc.WatchCloudPrivateIPConfig(); err != nil {
				return err
			}
		}
		if config.OVNKubernetesFeature.EgressIPReachabiltyTotalTimeout == 0 {
			klog.V(2).Infof("EgressIP node reachability check disabled")
		} else if config.OVNKubernetesFeature.EgressIPNodeHealthCheckPort != 0 {
			klog.Infof("EgressIP node reachability enabled and using gRPC port %d",
				config.OVNKubernetesFeature.EgressIPNodeHealthCheckPort)
		}
	}

	if config.OVNKubernetesFeature.EnableEgressFirewall {
		var err error
		oc.egressFirewallDNS, err = NewEgressDNS(oc.addressSetFactory, oc.stopChan)
		if err != nil {
			return err
		}
		oc.egressFirewallDNS.Run(egressFirewallDNSDefaultDuration)
		err = oc.WatchEgressFirewall()
		if err != nil {
			return err
		}
	}

	if config.OVNKubernetesFeature.EnableEgressQoS {
		oc.initEgressQoSController(
			oc.watchFactory.EgressQoSInformer(),
			oc.watchFactory.PodCoreInformer(),
			oc.watchFactory.NodeCoreInformer())
		wg.Add(1)
		go func() {
			defer wg.Done()
			oc.runEgressQoSController(1, oc.stopChan)
		}()
	}

	wg.Add(1)
	go func() {
		defer wg.Done()
		oc.egressSvcController.Run(1)
	}()

	klog.Infof("Completing all the Watchers took %v", time.Since(start))

	if config.Kubernetes.OVNEmptyLbEvents {
		klog.Infof("Starting unidling controller")
		unidlingController, err := unidling.NewController(
			oc.recorder,
			oc.watchFactory.ServiceInformer(),
			oc.sbClient,
		)
		if err != nil {
			return err
		}
		wg.Add(1)
		go func() {
			defer wg.Done()
			unidlingController.Run(oc.stopChan)
		}()
	}

	// Final step to cleanup after resource handlers have synced
	err := oc.ovnTopologyCleanup()
	if err != nil {
		klog.Errorf("Failed to cleanup OVN topology to version %d: %v", ovntypes.OvnCurrentTopologyVersion, err)
		return err
	}

	// Master is fully running and resource handlers have synced, update Topology version in OVN and the ConfigMap
	if err := oc.reportTopologyVersion(ctx); err != nil {
		klog.Errorf("Failed to report topology version: %v", err)
		return err
	}

	return nil
}

// syncPeriodic adds a goroutine that periodically does some work
// right now there is only one ticker registered
// for syncNodesPeriodic which deletes chassis records from the sbdb
// every 5 minutes
func (oc *Controller) syncPeriodic() {
	go func() {
		nodeSyncTicker := time.NewTicker(5 * time.Minute)
		defer nodeSyncTicker.Stop()
		for {
			select {
			case <-nodeSyncTicker.C:
				oc.syncNodesPeriodic()
			case <-oc.stopChan:
				return
			}
		}
	}()
}

func (oc *Controller) recordPodEvent(addErr error, pod *kapi.Pod) {
	podRef, err := ref.GetReference(scheme.Scheme, pod)
	if err != nil {
		klog.Errorf("Couldn't get a reference to pod %s/%s to post an event: '%v'",
			pod.Namespace, pod.Name, err)
	} else {
		klog.V(5).Infof("Posting a %s event for Pod %s/%s", kapi.EventTypeWarning, pod.Namespace, pod.Name)
		oc.recorder.Eventf(podRef, kapi.EventTypeWarning, "ErrorAddingLogicalPort", addErr.Error())
	}
}

func exGatewayAnnotationsChanged(oldPod, newPod *kapi.Pod) bool {
	return oldPod.Annotations[util.RoutingNamespaceAnnotation] != newPod.Annotations[util.RoutingNamespaceAnnotation] ||
		oldPod.Annotations[util.RoutingNetworkAnnotation] != newPod.Annotations[util.RoutingNetworkAnnotation] ||
		oldPod.Annotations[util.BfdAnnotation] != newPod.Annotations[util.BfdAnnotation]
}

func networkStatusAnnotationsChanged(oldPod, newPod *kapi.Pod) bool {
	return oldPod.Annotations[nettypes.NetworkStatusAnnot] != newPod.Annotations[nettypes.NetworkStatusAnnot]
}

// ensurePod tries to set up a pod. It returns nil on success and error on failure; failure
// indicates the pod set up should be retried later.
func (oc *Controller) ensurePod(oldPod, pod *kapi.Pod, addPort bool) error {
	// Try unscheduled pods later
	if !util.PodScheduled(pod) {
		return nil
	}

	if oldPod != nil && (exGatewayAnnotationsChanged(oldPod, pod) || networkStatusAnnotationsChanged(oldPod, pod)) {
		// No matter if a pod is ovn networked, or host networked, we still need to check for exgw
		// annotations. If the pod is ovn networked and is in update reschedule, addLogicalPort will take
		// care of updating the exgw updates
		if err := oc.deletePodExternalGW(oldPod); err != nil {
			return fmt.Errorf("ensurePod failed %s/%s: %w", pod.Namespace, pod.Name, err)
		}
	}

	if util.PodWantsNetwork(pod) && addPort {
		if err := oc.addLogicalPort(pod); err != nil {
			return fmt.Errorf("addLogicalPort failed for %s/%s: %w", pod.Namespace, pod.Name, err)
		}
	} else {
		// either pod is host-networked or its an update for a normal pod (addPort=false case)
		if oldPod == nil || exGatewayAnnotationsChanged(oldPod, pod) || networkStatusAnnotationsChanged(oldPod, pod) {
			if err := oc.addPodExternalGW(pod); err != nil {
				return fmt.Errorf("addPodExternalGW failed for %s/%s: %w", pod.Namespace, pod.Name, err)
			}
		}
	}

	return nil
}

// removePod tried to tear down a pod. It returns nil on success and error on failure;
// failure indicates the pod tear down should be retried later.
func (oc *Controller) removePod(pod *kapi.Pod, portInfo *lpInfo) error {
	if !util.PodWantsNetwork(pod) {
		if err := oc.deletePodExternalGW(pod); err != nil {
			return fmt.Errorf("unable to delete external gateway routes for pod %s: %w",
				getPodNamespacedName(pod), err)
		}
		return nil
	}
	if err := oc.deleteLogicalPort(pod, portInfo); err != nil {
		return fmt.Errorf("deleteLogicalPort failed for pod %s: %w",
			getPodNamespacedName(pod), err)
	}
	return nil
}

// WatchPods starts the watching of the Pod resource and calls back the appropriate handler logic
func (oc *Controller) WatchPods() error {
	_, err := oc.WatchResource(oc.retryPods)
	return err
}

// WatchNetworkPolicy starts the watching of the network policy resource and calls
// back the appropriate handler logic
func (oc *Controller) WatchNetworkPolicy() error {
	_, err := oc.WatchResource(oc.retryNetworkPolicies)
	return err
}

// WatchEgressFirewall starts the watching of egressfirewall resource and calls
// back the appropriate handler logic
func (oc *Controller) WatchEgressFirewall() error {
	_, err := oc.WatchResource(oc.retryEgressFirewalls)
	return err
}

// WatchEgressNodes starts the watching of egress assignable nodes and calls
// back the appropriate handler logic.
func (oc *Controller) WatchEgressNodes() error {
	_, err := oc.WatchResource(oc.retryEgressNodes)
	return err
}

// WatchCloudPrivateIPConfig starts the watching of cloudprivateipconfigs
// resource and calls back the appropriate handler logic.
func (oc *Controller) WatchCloudPrivateIPConfig() error {
	_, err := oc.WatchResource(oc.retryCloudPrivateIPConfig)
	return err
}

// WatchEgressIP starts the watching of egressip resource and calls back the
// appropriate handler logic. It also initiates the other dedicated resource
// handlers for egress IP setup: namespaces, pods.
func (oc *Controller) WatchEgressIP() error {
	_, err := oc.WatchResource(oc.retryEgressIPs)
	return err
}

func (oc *Controller) WatchEgressIPNamespaces() error {
	_, err := oc.WatchResource(oc.retryEgressIPNamespaces)
	return err
}

func (oc *Controller) WatchEgressIPPods() error {
	_, err := oc.WatchResource(oc.retryEgressIPPods)
	return err
}

// WatchNamespaces starts the watching of namespace resource and calls
// back the appropriate handler logic
func (oc *Controller) WatchNamespaces() error {
<<<<<<< HEAD
	start := time.Now()
	_, err := oc.watchFactory.AddNamespaceHandler(cache.ResourceEventHandlerFuncs{
		AddFunc: func(obj interface{}) {
			ns := obj.(*kapi.Namespace)
			if config.HybridOverlay.Enabled && hasHybridAnnotation(ns.ObjectMeta) {
				if err := oc.addNamespaceICNIv1(ns); err != nil {
					klog.Errorf("Unable to handle legacy ICNIv1 check for namespace %q add, error: %v",
						ns.Name, err)
				}
			}
			oc.AddNamespace(ns)
		},
		UpdateFunc: func(old, newer interface{}) {
			oldNs, newNs := old.(*kapi.Namespace), newer.(*kapi.Namespace)
			if config.HybridOverlay.Enabled && nsHybridAnnotationChanged(oldNs, newNs) {
				if err := oc.addNamespaceICNIv1(newNs); err != nil {
					klog.Errorf("Unable to handle legacy ICNIv1 check for namespace %q during update, error: %v",
						newNs.Name, err)
				}
			}
			oc.updateNamespace(oldNs, newNs)
		},
		DeleteFunc: func(obj interface{}) {
			ns := obj.(*kapi.Namespace)
			oc.deleteNamespace(ns)
		},
	}, oc.syncNamespaces)
	klog.Infof("Bootstrapping existing namespaces and cleaning stale namespaces took %v", time.Since(start))
	if err != nil {
		klog.Errorf("Failed to watch namespaces err: %v", err)
		return err
	}
	return nil
=======
	_, err := oc.WatchResource(oc.retryNamespaces)
	return err
>>>>>>> ebd3caee
}

// syncNodeGateway ensures a node's gateway router is configured
func (oc *Controller) syncNodeGateway(node *kapi.Node, hostSubnets []*net.IPNet) error {
	l3GatewayConfig, err := util.ParseNodeL3GatewayAnnotation(node)
	if err != nil {
		return err
	}

	if hostSubnets == nil {
		hostSubnets, err = util.ParseNodeHostSubnetAnnotation(node)
		if err != nil {
			return err
		}
	}

	if l3GatewayConfig.Mode == config.GatewayModeDisabled {
		if err := oc.gatewayCleanup(node.Name); err != nil {
			return fmt.Errorf("error cleaning up gateway for node %s: %v", node.Name, err)
		}
		if err := oc.joinSwIPManager.ReleaseJoinLRPIPs(node.Name); err != nil {
			return err
		}
	} else if hostSubnets != nil {
		var hostAddrs sets.String
		if config.Gateway.Mode == config.GatewayModeShared {
			hostAddrs, err = util.ParseNodeHostAddresses(node)
			if err != nil && !util.IsAnnotationNotSetError(err) {
				return fmt.Errorf("failed to get host addresses for node: %s: %v", node.Name, err)
			}
		}
		if err := oc.syncGatewayLogicalNetwork(node, l3GatewayConfig, hostSubnets, hostAddrs); err != nil {
			return fmt.Errorf("error creating gateway for node %s: %v", node.Name, err)
		}
	}
	return nil
}

// WatchNodes starts the watching of node resource and calls
// back the appropriate handler logic
func (oc *Controller) WatchNodes() error {
	_, err := oc.WatchResource(oc.retryNodes)
	return err
}

// aclLoggingUpdateNsInfo parses the provided annotation values and sets nsInfo.aclLogging.Deny and
// nsInfo.aclLogging.Allow. If errors are encountered parsing the annotation, disable logging completely. If either
// value contains invalid input, disable logging for the respective key. This is needed to ensure idempotency.
// More details:
// *) If the provided annotation cannot be unmarshaled: Disable both Deny and Allow logging. Return an error.
// *) Valid values for "allow" and "deny" are  "alert", "warning", "notice", "info", "debug", "".
// *) Invalid values will return an error, and logging will be disabled for the respective key.
// *) In the following special cases, nsInfo.aclLogging.Deny and nsInfo.aclLogging.Allow. will both be reset to ""
//    without logging an error, meaning that logging will be switched off:
//    i) oc.aclLoggingEnabled == false
//    ii) annotation == ""
//    iii) annotation == "{}"
// *) If one of "allow" or "deny" can be parsed and has a valid value, but the other key is not present in the
//    annotation, then assume that this key should be disabled by setting its nsInfo value to "".
func (oc *Controller) aclLoggingUpdateNsInfo(annotation string, nsInfo *namespaceInfo) error {
	var aclLevels ACLLoggingLevels
	var errors []error

	// If logging is disabled or if the annotation is "" or "{}", use empty strings. Otherwise, parse the annotation.
	if oc.aclLoggingEnabled && annotation != "" && annotation != "{}" {
		err := json.Unmarshal([]byte(annotation), &aclLevels)
		if err != nil {
			// Disable Allow and Deny logging to ensure idempotency.
			nsInfo.aclLogging.Allow = ""
			nsInfo.aclLogging.Deny = ""
			return fmt.Errorf("could not unmarshal namespace ACL annotation '%s', disabling logging, err: %q",
				annotation, err)
		}
	}

	// Valid log levels are the various preestablished levels or the empty string.
	validLogLevels := sets.NewString(nbdb.ACLSeverityAlert, nbdb.ACLSeverityWarning, nbdb.ACLSeverityNotice,
		nbdb.ACLSeverityInfo, nbdb.ACLSeverityDebug, "")

	// Set Deny logging.
	if validLogLevels.Has(aclLevels.Deny) {
		nsInfo.aclLogging.Deny = aclLevels.Deny
	} else {
		errors = append(errors, fmt.Errorf("disabling deny logging due to invalid deny annotation. "+
			"%q is not a valid log severity", aclLevels.Deny))
		nsInfo.aclLogging.Deny = ""
	}

	// Set Allow logging.
	if validLogLevels.Has(aclLevels.Allow) {
		nsInfo.aclLogging.Allow = aclLevels.Allow
	} else {
		errors = append(errors, fmt.Errorf("disabling allow logging due to an invalid allow annotation. "+
			"%q is not a valid log severity", aclLevels.Allow))
		nsInfo.aclLogging.Allow = ""
	}

	return apierrors.NewAggregate(errors)
}

// gatewayChanged() compares old annotations to new and returns true if something has changed.
func gatewayChanged(oldNode, newNode *kapi.Node) bool {
	oldL3GatewayConfig, _ := util.ParseNodeL3GatewayAnnotation(oldNode)
	l3GatewayConfig, _ := util.ParseNodeL3GatewayAnnotation(newNode)
	return !reflect.DeepEqual(oldL3GatewayConfig, l3GatewayConfig)
}

// hostAddressesChanged compares old annotations to new and returns true if the something has changed.
func hostAddressesChanged(oldNode, newNode *kapi.Node) bool {
	oldAddrs, _ := util.ParseNodeHostAddresses(oldNode)
	Addrs, _ := util.ParseNodeHostAddresses(newNode)
	return !oldAddrs.Equal(Addrs)
}

// macAddressChanged() compares old annotations to new and returns true if something has changed.
func macAddressChanged(oldNode, node *kapi.Node) bool {
	oldMacAddress, _ := util.ParseNodeManagementPortMACAddress(oldNode)
	macAddress, _ := util.ParseNodeManagementPortMACAddress(node)
	return !bytes.Equal(oldMacAddress, macAddress)
}

func nodeSubnetChanged(oldNode, node *kapi.Node) bool {
	oldSubnets, _ := util.ParseNodeHostSubnetAnnotation(oldNode)
	newSubnets, _ := util.ParseNodeHostSubnetAnnotation(node)
	return !reflect.DeepEqual(oldSubnets, newSubnets)
}

func nodeChassisChanged(oldNode, node *kapi.Node) bool {
	oldChassis, _ := util.ParseNodeChassisIDAnnotation(oldNode)
	newChassis, _ := util.ParseNodeChassisIDAnnotation(node)
	return oldChassis != newChassis
}

// noHostSubnet() compares the no-hostsubenet-nodes flag with node labels to see if the node is manageing its
// own network.
func noHostSubnet(node *kapi.Node) bool {
	if config.Kubernetes.NoHostSubnetNodes == nil {
		return false
	}

	nodeSelector, _ := metav1.LabelSelectorAsSelector(config.Kubernetes.NoHostSubnetNodes)
	return nodeSelector.Matches(labels.Set(node.Labels))
}

// shouldUpdate() determines if the ovn-kubernetes plugin should update the state of the node.
// ovn-kube should not perform an update if it does not assign a hostsubnet, or if you want to change
// whether or not ovn-kubernetes assigns a hostsubnet
func shouldUpdate(node, oldNode *kapi.Node) (bool, error) {
	newNoHostSubnet := noHostSubnet(node)
	oldNoHostSubnet := noHostSubnet(oldNode)

	if oldNoHostSubnet && newNoHostSubnet {
		return false, nil
	} else if oldNoHostSubnet && !newNoHostSubnet {
		return false, fmt.Errorf("error updating node %s, cannot remove assigned hostsubnet, please delete node and recreate.", node.Name)
	} else if !oldNoHostSubnet && newNoHostSubnet {
		return false, fmt.Errorf("error updating node %s, cannot assign a hostsubnet to already created node, please delete node and recreate.", node.Name)
	}

	return true, nil
}

func newServiceController(client clientset.Interface, nbClient libovsdbclient.Client, recorder record.EventRecorder) (*svccontroller.Controller, informers.SharedInformerFactory) {
	// Create our own informers to start compartmentalizing the code
	// filter server side the things we don't care about
	noProxyName, err := labels.NewRequirement("service.kubernetes.io/service-proxy-name", selection.DoesNotExist, nil)
	if err != nil {
		panic(err)
	}

	noHeadlessEndpoints, err := labels.NewRequirement(kapi.IsHeadlessService, selection.DoesNotExist, nil)
	if err != nil {
		panic(err)
	}

	labelSelector := labels.NewSelector()
	labelSelector = labelSelector.Add(*noProxyName, *noHeadlessEndpoints)

	svcFactory := informers.NewSharedInformerFactoryWithOptions(client, 0,
		informers.WithTweakListOptions(func(options *metav1.ListOptions) {
			options.LabelSelector = labelSelector.String()
		}))

	controller := svccontroller.NewController(
		client,
		nbClient,
		svcFactory.Core().V1().Services(),
		svcFactory.Discovery().V1().EndpointSlices(),
		svcFactory.Core().V1().Nodes(),
		recorder,
	)

	return controller, svcFactory
}

func (oc *Controller) StartServiceController(wg *sync.WaitGroup, runRepair bool) error {
	klog.Infof("Starting OVN Service Controller: Using Endpoint Slices")
	wg.Add(1)
	go func() {
		defer wg.Done()
		useLBGroups := oc.loadBalancerGroupUUID != ""
		// use 5 workers like most of the kubernetes controllers in the
		// kubernetes controller-manager
		err := oc.svcController.Run(5, oc.stopChan, runRepair, useLBGroups)
		if err != nil {
			klog.Errorf("Error running OVN Kubernetes Services controller: %v", err)
		}
	}()
	return nil
}

func newEgressServiceController(client clientset.Interface, nbClient libovsdbclient.Client,
	svcFactory informers.SharedInformerFactory, stopCh <-chan struct{}) *egresssvc.Controller {

	// If the EgressIP controller is enabled it will take care of creating the
	// "no reroute" policies - we can pass "noop" functions to the egress service controller.
	initClusterEgressPolicies := func(libovsdbclient.Client) error { return nil }
	createNodeNoReroutePolicies := func(libovsdbclient.Client, *kapi.Node) error { return nil }
	deleteNodeNoReroutePolicies := func(libovsdbclient.Client, string) error { return nil }

	if !config.OVNKubernetesFeature.EnableEgressIP {
		initClusterEgressPolicies = InitClusterEgressPolicies
		createNodeNoReroutePolicies = CreateDefaultNoRerouteNodePolicies
		deleteNodeNoReroutePolicies = DeleteDefaultNoRerouteNodePolicies
	}

	// TODO: currently an ugly hack to pass the (copied) isReachable func to the egress service controller
	// without touching the egressIP controller code too much before the Controller object is created.
	// This will be removed once we consolidate all of the healthchecks to a different place and have
	// the controllers query a universal cache instead of creating multiple goroutines that do the same thing.
	timeout := config.OVNKubernetesFeature.EgressIPReachabiltyTotalTimeout
	hcPort := config.OVNKubernetesFeature.EgressIPNodeHealthCheckPort
	isReachable := func(nodeName string, mgmtIPs []net.IP, healthClient healthcheck.EgressIPHealthClient) bool {
		// Check if we need to do node reachability check
		if timeout == 0 {
			return true
		}

		if hcPort == 0 {
			return isReachableLegacy(nodeName, mgmtIPs, timeout)
		}

		return isReachableViaGRPC(mgmtIPs, healthClient, hcPort, timeout)
	}

	return egresssvc.NewController(client, nbClient,
		initClusterEgressPolicies, createNodeNoReroutePolicies, deleteNodeNoReroutePolicies, isReachable,
		stopCh, svcFactory.Core().V1().Services(),
		svcFactory.Discovery().V1().EndpointSlices(),
		svcFactory.Core().V1().Nodes())
}<|MERGE_RESOLUTION|>--- conflicted
+++ resolved
@@ -634,44 +634,8 @@
 // WatchNamespaces starts the watching of namespace resource and calls
 // back the appropriate handler logic
 func (oc *Controller) WatchNamespaces() error {
-<<<<<<< HEAD
-	start := time.Now()
-	_, err := oc.watchFactory.AddNamespaceHandler(cache.ResourceEventHandlerFuncs{
-		AddFunc: func(obj interface{}) {
-			ns := obj.(*kapi.Namespace)
-			if config.HybridOverlay.Enabled && hasHybridAnnotation(ns.ObjectMeta) {
-				if err := oc.addNamespaceICNIv1(ns); err != nil {
-					klog.Errorf("Unable to handle legacy ICNIv1 check for namespace %q add, error: %v",
-						ns.Name, err)
-				}
-			}
-			oc.AddNamespace(ns)
-		},
-		UpdateFunc: func(old, newer interface{}) {
-			oldNs, newNs := old.(*kapi.Namespace), newer.(*kapi.Namespace)
-			if config.HybridOverlay.Enabled && nsHybridAnnotationChanged(oldNs, newNs) {
-				if err := oc.addNamespaceICNIv1(newNs); err != nil {
-					klog.Errorf("Unable to handle legacy ICNIv1 check for namespace %q during update, error: %v",
-						newNs.Name, err)
-				}
-			}
-			oc.updateNamespace(oldNs, newNs)
-		},
-		DeleteFunc: func(obj interface{}) {
-			ns := obj.(*kapi.Namespace)
-			oc.deleteNamespace(ns)
-		},
-	}, oc.syncNamespaces)
-	klog.Infof("Bootstrapping existing namespaces and cleaning stale namespaces took %v", time.Since(start))
-	if err != nil {
-		klog.Errorf("Failed to watch namespaces err: %v", err)
-		return err
-	}
-	return nil
-=======
 	_, err := oc.WatchResource(oc.retryNamespaces)
 	return err
->>>>>>> ebd3caee
 }
 
 // syncNodeGateway ensures a node's gateway router is configured
