--- conflicted
+++ resolved
@@ -304,10 +304,7 @@
 
 	oc.WatchPods()
 
-<<<<<<< HEAD
-=======
 	// WatchNetworkPolicy depends on WatchPods and WatchNamespaces
->>>>>>> fe90d858
 	oc.WatchNetworkPolicy()
 
 	if config.OVNKubernetesFeature.EnableEgressIP {
